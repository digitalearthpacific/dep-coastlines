FROM geoscienceaustralia/dea-coastlines:latest AS base

ADD . /tmp/src
<<<<<<< HEAD
RUN pip install --no-cache-dir --upgrade pip \
  && /tmp/src/install.sh

ENTRYPOINT mkdir -p /var/share/tide_models \
  && tar zxvf /src/data/fes2014.tar.gz -C /var/share/tide_models \
  && rm /src/data/fes2014.tar.gz \
  && /bin/bash
=======
RUN pip install --no-cache-dir --upgrade pip &&  \
  pip install /tmp/src/dep-tools && \
  pip install /tmp/src/deafrica-coastlines && \
  pip install /tmp/src/dea-notebooks/Tools && \
  pip install odc-geo retry
>>>>>>> 05286657
<|MERGE_RESOLUTION|>--- conflicted
+++ resolved
@@ -1,18 +1,5 @@
 FROM geoscienceaustralia/dea-coastlines:latest AS base
 
 ADD . /tmp/src
-<<<<<<< HEAD
 RUN pip install --no-cache-dir --upgrade pip \
-  && /tmp/src/install.sh
-
-ENTRYPOINT mkdir -p /var/share/tide_models \
-  && tar zxvf /src/data/fes2014.tar.gz -C /var/share/tide_models \
-  && rm /src/data/fes2014.tar.gz \
-  && /bin/bash
-=======
-RUN pip install --no-cache-dir --upgrade pip &&  \
-  pip install /tmp/src/dep-tools && \
-  pip install /tmp/src/deafrica-coastlines && \
-  pip install /tmp/src/dea-notebooks/Tools && \
-  pip install odc-geo retry
->>>>>>> 05286657
+  && /tmp/src/install.sh